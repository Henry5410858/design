<<<<<<< HEAD
{
  "name": "frontend",
  "version": "0.1.0",
  "private": true,
  "scripts": {
    "dev": "next dev",
    "build": "next build",
    "start": "next start",
    "lint": "next lint"
  },
  "dependencies": {
    "@canva/app-ui-kit": "^4.10.0",
    "@canva/design": "^2.7.2",
    "@canva/platform": "^2.2.0",
    "@fullcalendar/daygrid": "^6.1.19",
    "@fullcalendar/interaction": "^6.1.19",
    "@fullcalendar/react": "^6.1.19",
    "@fullcalendar/timegrid": "^6.1.19",
    "@types/jszip": "^3.4.0",
    "framer-motion": "^12.23.12",
    "html2canvas": "^1.4.1",
    "jspdf": "^3.0.2",
    "jszip": "^3.10.1",
    "lucide-react": "^0.541.0",
    "next": "14.0.4",
    "react": "^18.3.1",
    "react-dnd": "^16.0.1",
    "react-dnd-html5-backend": "^16.0.1",
    "react-dom": "^18.3.1",
    "react-icons": "^5.5.0",
    "react-resizable": "^3.0.5",
    "react-rnd": "^10.5.2",
    "sass": "^1.90.0"
  },
  "devDependencies": {
    "@eslint/eslintrc": "^3",
    "@types/html2canvas": "^0.5.35",
    "@types/jspdf": "^1.3.3",
    "@types/node": "^20",
    "@types/react": "^18",
    "@types/react-dnd": "^2.0.36",
    "@types/react-dom": "^18",
    "@types/react-resizable": "^3.0.8",
    "autoprefixer": "^10.4.21",
    "eslint": "^8",
    "eslint-config-next": "14.0.4",
    "postcss": "^8",
    "tailwindcss": "^3.3.0",
    "typescript": "^5"
  }
}
=======
{
  "name": "frontend",
  "version": "0.1.0",
  "private": true,
  "scripts": {
    "dev": "next dev",
    "build": "next build",
    "start": "next start",
    "lint": "next lint"
  },
  "dependencies": {
    "@fullcalendar/daygrid": "^6.1.19",
    "@fullcalendar/interaction": "^6.1.19",
    "@fullcalendar/react": "^6.1.19",
    "@fullcalendar/timegrid": "^6.1.19",
    "@types/fabric": "^5.3.10",
    "fabric": "^6.7.1",
    "framer-motion": "^12.23.12",
    "html2canvas": "^1.4.1",
    "jspdf": "^3.0.2",
    "lucide-react": "^0.541.0",
    "next": "15.4.7",
    "react": "19.1.0",
    "react-dnd": "^16.0.1",
    "react-dnd-html5-backend": "^16.0.1",
    "react-dom": "19.1.0",
    "react-icons": "^5.5.0",
    "react-resizable": "^3.0.5",
    "react-rnd": "^10.5.2",
    "sass": "^1.90.0"
  },
  "devDependencies": {
    "@eslint/eslintrc": "^3",
    "@types/html2canvas": "^0.5.35",
    "@types/jspdf": "^1.3.3",
    "@types/node": "^20",
    "@types/react": "^19",
    "@types/react-dnd": "^2.0.36",
    "@types/react-dom": "^19",
    "@types/react-resizable": "^3.0.8",
    "autoprefixer": "^10.4.21",
    "eslint": "^9",
    "eslint-config-next": "15.4.7",
    "postcss": "^8.5.6",
    "tailwindcss": "^3.4.17",
    "typescript": "^5"
  }
}
>>>>>>> e11dc09e
<|MERGE_RESOLUTION|>--- conflicted
+++ resolved
@@ -1,56 +1,3 @@
-<<<<<<< HEAD
-{
-  "name": "frontend",
-  "version": "0.1.0",
-  "private": true,
-  "scripts": {
-    "dev": "next dev",
-    "build": "next build",
-    "start": "next start",
-    "lint": "next lint"
-  },
-  "dependencies": {
-    "@canva/app-ui-kit": "^4.10.0",
-    "@canva/design": "^2.7.2",
-    "@canva/platform": "^2.2.0",
-    "@fullcalendar/daygrid": "^6.1.19",
-    "@fullcalendar/interaction": "^6.1.19",
-    "@fullcalendar/react": "^6.1.19",
-    "@fullcalendar/timegrid": "^6.1.19",
-    "@types/jszip": "^3.4.0",
-    "framer-motion": "^12.23.12",
-    "html2canvas": "^1.4.1",
-    "jspdf": "^3.0.2",
-    "jszip": "^3.10.1",
-    "lucide-react": "^0.541.0",
-    "next": "14.0.4",
-    "react": "^18.3.1",
-    "react-dnd": "^16.0.1",
-    "react-dnd-html5-backend": "^16.0.1",
-    "react-dom": "^18.3.1",
-    "react-icons": "^5.5.0",
-    "react-resizable": "^3.0.5",
-    "react-rnd": "^10.5.2",
-    "sass": "^1.90.0"
-  },
-  "devDependencies": {
-    "@eslint/eslintrc": "^3",
-    "@types/html2canvas": "^0.5.35",
-    "@types/jspdf": "^1.3.3",
-    "@types/node": "^20",
-    "@types/react": "^18",
-    "@types/react-dnd": "^2.0.36",
-    "@types/react-dom": "^18",
-    "@types/react-resizable": "^3.0.8",
-    "autoprefixer": "^10.4.21",
-    "eslint": "^8",
-    "eslint-config-next": "14.0.4",
-    "postcss": "^8",
-    "tailwindcss": "^3.3.0",
-    "typescript": "^5"
-  }
-}
-=======
 {
   "name": "frontend",
   "version": "0.1.0",
@@ -98,5 +45,4 @@
     "tailwindcss": "^3.4.17",
     "typescript": "^5"
   }
-}
->>>>>>> e11dc09e
+}