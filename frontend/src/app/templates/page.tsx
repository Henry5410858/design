--- conflicted
+++ resolved
@@ -1,35 +1,3 @@
-<<<<<<< HEAD
-'use client';
-
-import React from 'react';
-import TemplateGallery from '@/components/TemplateGallery';
-import templatesData from '@/data/templates';
-import AppLayout from '@/components/layout/AppLayout';
-
-export default function TemplatesPage() {
-  return (
-    <AppLayout>
-      <div className="min-h-screen bg-gradient-to-br from-gray-900 via-gray-800 to-gray-900">
-        <div className="container mx-auto px-4 py-8">
-          {/* Header */}
-          <div className="text-center mb-12">
-            <h1 className="text-4xl font-black text-white mb-4">
-              🎨 Biblioteca de Plantillas
-            </h1>
-            <p className="text-xl text-gray-300 max-w-3xl mx-auto">
-              Descubre nuestra colección de plantillas profesionales diseñadas en Canva. 
-              Desde posts para redes sociales hasta documentos corporativos, 
-              tenemos todo lo que necesitas para crear diseños impactantes.
-            </p>
-          </div>
-          
-          <TemplateGallery templates={templatesData} />
-        </div>
-      </div>
-    </AppLayout>
-  );
-}
-=======
 'use client';
 import TemplateGallery from '../../components/templates/TemplateGallery';
 
@@ -50,5 +18,4 @@
       />
     </DashboardLayout>
   );
-}
->>>>>>> e11dc09e
+}