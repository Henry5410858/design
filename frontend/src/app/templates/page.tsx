'use client';
import TemplateGallery from '../../components/templates/TemplateGallery';
<<<<<<< HEAD
import AppLayout from '../../components/layout/AppLayout';

// Force dynamic rendering for this page
export const dynamic = 'auto';
=======

// Force dynamic rendering for this page
export const dynamic = 'auto';
import DashboardLayout from '../../components/layout/DashboardLayout';
>>>>>>> 08d0b913

export default function TemplateGalleryPage() {
  const handleDownloadTemplate = (templateId: string) => {
    // Handle template download
    console.log('Download template:', templateId);
  };

  return (
<<<<<<< HEAD
    <AppLayout>
      <div className="max-w-7xl mx-auto px-4 py-8">
        <TemplateGallery 
          onDownloadTemplate={handleDownloadTemplate}
        />
      </div>
    </AppLayout>
=======
    <DashboardLayout>
      <TemplateGallery 
        onDownloadTemplate={handleDownloadTemplate}
      />
    </DashboardLayout>
>>>>>>> 08d0b913
  );
}<|MERGE_RESOLUTION|>--- conflicted
+++ resolved
@@ -1,16 +1,6 @@
 'use client';
 import TemplateGallery from '../../components/templates/TemplateGallery';
-<<<<<<< HEAD
-import AppLayout from '../../components/layout/AppLayout';
-
-// Force dynamic rendering for this page
-export const dynamic = 'auto';
-=======
-
-// Force dynamic rendering for this page
-export const dynamic = 'auto';
 import DashboardLayout from '../../components/layout/DashboardLayout';
->>>>>>> 08d0b913
 
 export default function TemplateGalleryPage() {
   const handleDownloadTemplate = (templateId: string) => {
@@ -19,20 +9,10 @@
   };
 
   return (
-<<<<<<< HEAD
-    <AppLayout>
-      <div className="max-w-7xl mx-auto px-4 py-8">
-        <TemplateGallery 
-          onDownloadTemplate={handleDownloadTemplate}
-        />
-      </div>
-    </AppLayout>
-=======
     <DashboardLayout>
       <TemplateGallery 
         onDownloadTemplate={handleDownloadTemplate}
       />
     </DashboardLayout>
->>>>>>> 08d0b913
   );
 }