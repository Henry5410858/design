--- conflicted
+++ resolved
@@ -2,10 +2,7 @@
 import { useEffect, useRef, useState } from 'react';
 import { useRouter } from 'next/navigation';
 import jsPDF from 'jspdf';
-<<<<<<< HEAD
-=======
-import { useAuth } from '../../context/AuthContext';
->>>>>>> 30d10033
+import { useAuth } from '@/context/AuthContext';
 
 import API_ENDPOINTS from '@/config/api';
 // CSS for smooth animations
@@ -266,11 +263,7 @@
     y: number;
     targetId: string;
   } | null>(null);
-<<<<<<< HEAD
   const token = localStorage.getItem("token");
-=======
-  const token = localStorage.getItem('token');
->>>>>>> 30d10033
 
   // Get canvas dimensions based on selected size
   const getCanvasDimensions = () => {
@@ -382,11 +375,7 @@
     if (e.target.files && e.target.files[0]) {
       const formData = new FormData();
       formData.append('image', e.target.files[0]);
-<<<<<<< HEAD
       const token = localStorage.getItem("token");
-=======
-      const token = localStorage.getItem('token');
->>>>>>> 30d10033
       const res = await fetch(API_ENDPOINTS.BRAND_KIT + '/uploads', {
         method: 'POST',
         headers: { 'Authorization': `Bearer ${token}` },
