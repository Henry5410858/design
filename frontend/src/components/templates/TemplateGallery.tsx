--- conflicted
+++ resolved
@@ -1,27 +1,8 @@
-<<<<<<< HEAD
-import React from 'react';
-import {
-  SquarePostTemplate1,
-  SquarePostTemplate2,
-  StoryTemplate1,
-  StoryTemplate2,
-  FlyerTemplate1,
-  FlyerTemplate2,
-  BannerTemplate1,
-  BannerTemplate2,
-  BadgeTemplate1,
-  BadgeTemplate2,
-  BrochureTemplate1,
-  BrochureTemplate2,
-  TemplateProps
-} from './index';
-=======
 import React, { useState } from 'react';
 import { useRouter } from 'next/navigation';
 import Card from '../ui/Card';
 import Button from '../ui/Button';
 import { FiEdit3, FiDownload, FiFilter, FiGrid, FiImage, FiFileText, FiVideo, FiSmartphone, FiMonitor, FiShare2, FiBookOpen } from 'react-icons/fi';
->>>>>>> e11dc09e
 
 interface TemplateItem {
   id: string;
@@ -29,10 +10,8 @@
   category: string;
   dimensions: string;
   description: string;
-<<<<<<< HEAD
-  template: React.ComponentType<TemplateProps>;
-  canvaTemplateId: string; // Canva template ID for direct editing
-  color: string;
+  editorType?: 'flyer' | 'social' | 'story' | 'badge' | 'banner' | 'document' | 'brochure';
+  templateKey?: string; // For real estate templates
 }
 
 const TemplateGallery: React.FC = () => {
@@ -46,39 +25,6 @@
     ctaText: "Get Started Today"
   };
 
-  // Template definitions with Canva template IDs
-  const templates: TemplateItem[] = [
-    // SquarePost Templates
-    {
-      id: 'square-post-1',
-      name: 'Minimal Square Post',
-      category: 'SquarePost',
-      dimensions: '1080×1080',
-      description: 'Clean, professional design for Instagram and Facebook',
-      template: SquarePostTemplate1,
-      canvaTemplateId: 'DAF123456789', // Replace with actual Canva template ID
-      color: 'from-slate-400 to-slate-600'
-    },
-    {
-      id: 'square-post-2',
-      name: 'Vibrant Square Post',
-      category: 'SquarePost',
-      dimensions: '1080×1080',
-      description: 'Bold, eye-catching design with modern aesthetics',
-      template: SquarePostTemplate2,
-      canvaTemplateId: 'DAF123456790', // Replace with actual Canva template ID
-      color: 'from-purple-400 to-pink-500'
-=======
-  editorType?: 'flyer' | 'social' | 'story' | 'badge' | 'banner' | 'document' | 'brochure';
-  templateKey?: string; // For real estate templates
-}
-
-interface TemplateGalleryProps {
-  templates?: Template[];
-  onEditTemplate?: (templateId: string) => void;
-  onDownloadTemplate: (templateId: string) => void;
-}
-
 const TemplateGallery: React.FC<TemplateGalleryProps> = ({
   templates = [],
   onEditTemplate,
@@ -118,30 +64,9 @@
       description: 'Diseño atractivo para promociones en redes sociales',
       editorType: 'social',
       templateKey: 'modernFamily'
->>>>>>> e11dc09e
     },
     // Story Templates
     {
-<<<<<<< HEAD
-      id: 'story-1',
-      name: 'Minimal Story',
-      category: 'Story',
-      dimensions: '1080×1920',
-      description: 'Professional story design for Instagram and WhatsApp',
-      template: StoryTemplate1,
-      canvaTemplateId: 'DAF123456791', // Replace with actual Canva template ID
-      color: 'from-slate-400 to-slate-600'
-    },
-    {
-      id: 'story-2',
-      name: 'Vibrant Story',
-      category: 'Story',
-      dimensions: '1080×1920',
-      description: 'Creative story design with bold colors and animations',
-      template: StoryTemplate2,
-      canvaTemplateId: 'DAF123456792', // Replace with actual Canva template ID
-      color: 'from-indigo-400 to-pink-500'
-=======
       id: '3',
       name: 'IG/FB/WSP Story',
       category: 'stories',
@@ -158,30 +83,9 @@
       description: 'Story con elementos promocionales atractivos',
       editorType: 'story',
       templateKey: 'cityRealEstate'
->>>>>>> e11dc09e
     },
     // Flyer Templates
     {
-<<<<<<< HEAD
-      id: 'flyer-1',
-      name: 'Minimal Flyer',
-      category: 'Flyer',
-      dimensions: '1200×1500',
-      description: 'Professional flyer design for print and digital',
-      template: FlyerTemplate1,
-      canvaTemplateId: 'DAF123456793', // Replace with actual Canva template ID
-      color: 'from-slate-400 to-slate-600'
-    },
-    {
-      id: 'flyer-2',
-      name: 'Vibrant Flyer',
-      category: 'Flyer',
-      dimensions: '1200×1500',
-      description: 'Eye-catching flyer with modern design elements',
-      template: FlyerTemplate2,
-      canvaTemplateId: 'DAF123456794', // Replace with actual Canva template ID
-      color: 'from-purple-400 to-orange-400'
-=======
       id: '5',
       name: 'Marketplace Flyer',
       category: 'flyers',
@@ -198,30 +102,9 @@
       description: 'Flyer para eventos y conferencias',
       editorType: 'flyer',
       templateKey: 'modernFamily'
->>>>>>> e11dc09e
     },
     // Banner Templates
     {
-<<<<<<< HEAD
-      id: 'banner-1',
-      name: 'Minimal Banner',
-      category: 'Banner',
-      dimensions: '1200×628',
-      description: 'Professional banner for Facebook feed and ads',
-      template: BannerTemplate1,
-      canvaTemplateId: 'DAF123456795', // Replace with actual Canva template ID
-      color: 'from-slate-400 to-slate-600'
-    },
-    {
-      id: 'banner-2',
-      name: 'Vibrant Banner',
-      category: 'Banner',
-      dimensions: '1200×628',
-      description: 'Attention-grabbing banner with bold colors',
-      template: BannerTemplate2,
-      canvaTemplateId: 'DAF123456796', // Replace with actual Canva template ID
-      color: 'from-blue-400 to-pink-500'
-=======
       id: '7',
       name: 'FB Feed Banner',
       category: 'banners',
@@ -238,30 +121,9 @@
       description: 'Banner para sitios web y landing pages',
       editorType: 'banner',
       templateKey: 'modernFamily'
->>>>>>> e11dc09e
     },
     // Badge Templates
     {
-<<<<<<< HEAD
-      id: 'badge-1',
-      name: 'Minimal Badge',
-      category: 'Badge',
-      dimensions: '800×800',
-      description: 'Clean badge design for digital and print use',
-      template: BadgeTemplate1,
-      canvaTemplateId: 'DAF123456797', // Replace with actual Canva template ID
-      color: 'from-slate-400 to-slate-600'
-    },
-    {
-      id: 'badge-2',
-      name: 'Vibrant Badge',
-      category: 'Badge',
-      dimensions: '800×800',
-      description: 'Colorful badge with modern design elements',
-      template: BadgeTemplate2,
-      canvaTemplateId: 'DAF123456798', // Replace with actual Canva template ID
-      color: 'from-emerald-400 to-cyan-500'
-=======
       id: '9',
       name: 'Badge Vendido',
       category: 'badges',
@@ -278,30 +140,9 @@
       description: 'Badge para propiedades reservadas',
       editorType: 'badge',
       templateKey: 'modernFamily'
->>>>>>> e11dc09e
     },
     // Brochure Templates
     {
-<<<<<<< HEAD
-      id: 'brochure-1',
-      name: 'Minimal Brochure',
-      category: 'Brochure',
-      dimensions: '1200×1500',
-      description: 'Professional brochure layout for business use',
-      template: BrochureTemplate1,
-      canvaTemplateId: 'DAF123456799', // Replace with actual Canva template ID
-      color: 'from-slate-400 to-slate-600'
-    },
-    {
-      id: 'brochure-2',
-      name: 'Vibrant Brochure',
-      category: 'Brochure',
-      dimensions: '1200×1500',
-      description: 'Creative brochure with bold design elements',
-      template: BrochureTemplate2,
-      canvaTemplateId: 'DAF123456800', // Replace with actual Canva template ID
-      color: 'from-rose-400 to-purple-500'
-=======
       id: '11',
       name: 'Brochure Trifold',
       category: 'documents',
@@ -318,7 +159,6 @@
       description: 'Documento detallado de propiedad',
       editorType: 'document',
       templateKey: 'dreamHome'
->>>>>>> e11dc09e
     }
   ];
 
@@ -329,31 +169,16 @@
     window.open(canvaUrl, '_blank');
   };
 
-<<<<<<< HEAD
-  // Function to get appropriate scale for template preview
-  const getTemplateScale = (dimensions: string) => {
-    if (dimensions.includes('1080×1080')) return 'scale-50';
-    if (dimensions.includes('1080×1920')) return 'scale-40';
-    if (dimensions.includes('1200×1500')) return 'scale-40';
-    if (dimensions.includes('1200×628')) return 'scale-50';
-    if (dimensions.includes('800×800')) return 'scale-60';
-    return 'scale-50';
-  };
-
-  return (
-    <div className="min-h-screen bg-gray-50 py-8">
-      <div className="max-w-7xl mx-auto px-4 sm:px-6 lg:px-8">
-        {/* Header */}
-        <div className="text-center mb-12">
-          <h1 className="text-4xl font-bold text-gray-900 mb-4">
-            🎨 Professional Design Templates
-          </h1>
-          <p className="text-xl text-gray-600 max-w-3xl mx-auto">
-            Choose from our collection of professionally designed templates. 
-            Click any template to open it directly in Canva's editor for customization.
-          </p>
-        </div>
-=======
+  // Ensure templates is always an array and filter safely
+  const safeTemplates = Array.isArray(allTemplates) ? allTemplates : [];
+  
+  const filteredTemplates = safeTemplates.filter(template => {
+    const matchesCategory = selectedCategory === 'all' || template.category === selectedCategory;
+    const matchesSearch = template.name.toLowerCase().includes(searchQuery.toLowerCase()) ||
+                         template.description.toLowerCase().includes(searchQuery.toLowerCase());
+    return matchesCategory && matchesSearch;
+  });
+
   const handleEditTemplate = (template: Template) => {
     if (template.editorType && template.templateKey) {
       // Navigate to the unified editor with template information
@@ -388,7 +213,6 @@
           </Button>
         </div>
       </div>
->>>>>>> e11dc09e
 
         {/* Template Grid */}
         <div className="grid grid-cols-1 md:grid-cols-2 lg:grid-cols-3 gap-8">
@@ -449,7 +273,6 @@
                   <p className="text-gray-600 text-sm">View all available templates with live previews</p>
                 </div>
               </div>
-<<<<<<< HEAD
               <div className="flex items-start space-x-3">
                 <span className="flex-shrink-0 w-8 h-8 bg-blue-600 text-white rounded-full flex items-center justify-center text-sm font-bold">2</span>
                 <div>
@@ -466,7 +289,42 @@
                   <h3 className="font-semibold text-gray-900">Customize in Canva</h3>
                   <p className="text-gray-600 text-sm">Use Canva's powerful tools to customize your design</p>
                 </div>
-=======
+              </div>
+              <div className="flex items-start space-x-3">
+                <span className="flex-shrink-0 w-8 h-8 bg-blue-600 text-white rounded-full flex items-center justify-center text-sm font-bold">4</span>
+                <div>
+                  <h3 className="font-semibold text-gray-900">Download & Use</h3>
+                  <p className="text-gray-600 text-sm">Export your design and use it in your projects</p>
+                </div>
+              </div>
+            </div>
+          </div>
+        </div>
+
+      {/* Templates Grid */}
+      <div className="grid grid-cols-1 md:grid-cols-2 lg:grid-cols-3 xl:grid-cols-4 gap-6">
+        {filteredTemplates.map(template => (
+          <Card
+            key={template.id}
+            variant="interactive"
+            padding="none"
+            className="group overflow-hidden"
+            onClick={() => handleEditTemplate(template)}
+          >
+            {/* Thumbnail */}
+            <div className="relative aspect-[4/3] bg-gray-100 overflow-hidden">
+              <div className="w-full h-full bg-gradient-to-br from-gray-200 to-gray-300 flex items-center justify-center">
+                <div className="text-center">
+                  <div className="w-12 h-12 bg-white/20 rounded-full flex items-center justify-center mx-auto mb-2">
+                    {template.category === 'stories' ? <FiSmartphone className="w-6 h-6 text-gray-600" /> :
+                     template.category === 'documents' ? <FiBookOpen className="w-6 h-6 text-gray-600" /> :
+                     template.category === 'banners' ? <FiMonitor className="w-6 h-6 text-gray-600" /> :
+                     template.category === 'badges' ? <FiImage className="w-6 h-6 text-gray-600" /> :
+                     <FiImage className="w-6 h-6 text-gray-600" />}
+                  </div>
+                  <span className="text-gray-500 text-sm font-medium">{template.name}</span>
+                </div>
+              </div>
               
               {/* Hover Overlay */}
               <div className="absolute inset-0 bg-black/60 opacity-0 group-hover:opacity-100 transition-opacity duration-300 flex items-center justify-center">
@@ -491,23 +349,46 @@
                     🏠 Preset
                   </span>
                 )}
->>>>>>> e11dc09e
-              </div>
-              <div className="flex items-start space-x-3">
-                <span className="flex-shrink-0 w-8 h-8 bg-blue-600 text-white rounded-full flex items-center justify-center text-sm font-bold">4</span>
-                <div>
-                  <h3 className="font-semibold text-gray-900">Download & Use</h3>
-                  <p className="text-gray-600 text-sm">Export your design and use it in your projects</p>
+              </div>
+              
+              <p className="text-gray-600 text-xs mb-3 line-clamp-2">
+                {template.description}
+              </p>
+              
+              {/* Category Badge */}
+              <div className="flex items-center justify-between">
+                <span className="inline-flex items-center px-2 py-1 rounded-full text-xs font-medium bg-gray-100 text-gray-700">
+                  {categories.find(c => c.id === template.category)?.name}
+                </span>
+                
+                {/* Quick Actions */}
+                <div className="flex items-center gap-1 opacity-0 group-hover:opacity-100 transition-opacity duration-200">
+                  <Button
+                    variant="ghost"
+                    size="sm"
+                    onClick={(e) => {
+                      e.stopPropagation();
+                      onDownloadTemplate(template.id);
+                    }}
+                    className="p-1 h-8 w-8"
+                  >
+                    <FiDownload className="w-4 h-4" />
+                  </Button>
                 </div>
               </div>
             </div>
+          </Card>
+        ))}
+      </div>
+
+      {/* Empty State */}
+      {filteredTemplates.length === 0 && (
+        <div className="text-center py-16">
+          <div className="w-16 h-16 bg-gray-100 rounded-full flex items-center justify-center mx-auto mb-4">
+            <FiImage className="w-8 h-8 text-gray-400" />
           </div>
-        </div>
-
-        {/* Note about Canva Template IDs */}
-        <div className="mt-8 bg-yellow-50 border border-yellow-200 rounded-lg p-6 max-w-4xl mx-auto">
-          <h3 className="text-lg font-semibold text-yellow-800 mb-3">
-            💡 Important Note
+          <h3 className="text-lg font-medium text-gray-900 mb-2">
+            No se encontraron templates
           </h3>
           <p className="text-yellow-700 text-sm">
             The template IDs shown above are placeholder examples. To make this fully functional, 
