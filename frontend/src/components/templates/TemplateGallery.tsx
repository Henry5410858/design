import React, { useState } from 'react';
import { useRouter } from 'next/navigation';
import Card from '../ui/Card';
import Button from '../ui/Button';
import { useTheme } from '@/context/ThemeContext';
import { FiEdit3, FiDownload, FiFilter, FiGrid, FiImage, FiFileText, FiVideo, FiSmartphone, FiMonitor, FiShare2, FiBookOpen } from 'react-icons/fi';

interface TemplateItem {
  id: string;
  name: string;
  category: string;
  dimensions: string;
  description: string;
  editorType?: 'flyer' | 'social' | 'story' | 'badge' | 'banner' | 'document' | 'brochure';
  templateKey?: string; // For real estate templates
}

const TemplateGallery: React.FC = () => {
  // Sample data for templates
  const sampleData: TemplateProps = {
    title: "Amazing Product Launch",
    subtitle: "Revolutionary Innovation",
    description: "Discover our latest breakthrough product that will transform your business. Built with cutting-edge technology and designed for maximum efficiency.",
    image: "/assets/sample-product.jpg",
    logo: "/assets/company-logo.png",
    ctaText: "Get Started Today"
  };

const TemplateGallery: React.FC<TemplateGalleryProps> = ({
  templates = [],
  onEditTemplate,
  onDownloadTemplate
}) => {
  const router = useRouter();
  const { theme } = useTheme();
  const [selectedCategory, setSelectedCategory] = useState<'all' | Template['category']>('all');
  const [searchQuery, setSearchQuery] = useState('');

  const categories = [
    { id: 'all', name: 'Todos', icon: <FiGrid /> },
    { id: 'social-posts', name: 'Posts Redes', icon: <FiImage /> },
    { id: 'stories', name: 'Stories', icon: <FiSmartphone /> },
    { id: 'flyers', name: 'Flyers', icon: <FiShare2 /> },
    { id: 'banners', name: 'Banners', icon: <FiMonitor /> },
    { id: 'badges', name: 'Badges', icon: <FiImage /> },
    { id: 'documents', name: 'Documentos', icon: <FiBookOpen /> }
  ];

  // Enhanced templates with editor types and template keys
  const sampleTemplates: Template[] = [
    // Social Posts
    {
      id: '1',
      name: 'IG/FB Square Post',
      category: 'social-posts',
      thumbnail: '/api/placeholder/400/300',
      description: 'Post cuadrado optimizado para Instagram y Facebook',
      editorType: 'social',
      templateKey: 'luxuryHouse'
    },
    {
      id: '2',
      name: 'Post Promocional',
      category: 'social-posts',
      thumbnail: '/api/placeholder/400/300',
      description: 'Diseño atractivo para promociones en redes sociales',
      editorType: 'social',
      templateKey: 'modernFamily'
    },
    // Story Templates
    {
      id: '3',
      name: 'IG/FB/WSP Story',
      category: 'stories',
      thumbnail: '/api/placeholder/400/700',
      description: 'Story vertical para Instagram, Facebook y WhatsApp',
      editorType: 'story',
      templateKey: 'dreamHome'
    },
    {
      id: '4',
      name: 'Story Promocional',
      category: 'stories',
      thumbnail: '/api/placeholder/400/700',
      description: 'Story con elementos promocionales atractivos',
      editorType: 'story',
      templateKey: 'cityRealEstate'
    },
    // Flyer Templates
    {
      id: '5',
      name: 'Marketplace Flyer',
      category: 'flyers',
      thumbnail: '/api/placeholder/400/300',
      description: 'Flyer optimizado para marketplace y ventas',
      editorType: 'flyer',
      templateKey: 'luxuryHouse'
    },
    {
      id: '6',
      name: 'Flyer Evento',
      category: 'flyers',
      thumbnail: '/api/placeholder/400/300',
      description: 'Flyer para eventos y conferencias',
      editorType: 'flyer',
      templateKey: 'modernFamily'
    },
    // Banner Templates
    {
      id: '7',
      name: 'FB Feed Banner',
      category: 'banners',
      thumbnail: '/api/placeholder/400/200',
      description: 'Banner optimizado para Facebook Feed',
      editorType: 'banner',
      templateKey: 'cityRealEstate'
    },
    {
      id: '8',
      name: 'Banner Web',
      category: 'banners',
      thumbnail: '/api/placeholder/400/200',
      description: 'Banner para sitios web y landing pages',
      editorType: 'banner',
      templateKey: 'modernFamily'
    },
    // Badge Templates
    {
      id: '9',
      name: 'Badge Vendido',
      category: 'badges',
      thumbnail: '/api/placeholder/400/400',
      description: 'Badge para propiedades vendidas',
      editorType: 'badge',
      templateKey: 'luxuryHouse'
    },
    {
      id: '10',
      name: 'Badge Reservado',
      category: 'badges',
      thumbnail: '/api/placeholder/400/400',
      description: 'Badge para propiedades reservadas',
      editorType: 'badge',
      templateKey: 'modernFamily'
    },
    // Brochure Templates
    {
      id: '11',
      name: 'Brochure Trifold',
      category: 'documents',
      thumbnail: '/api/placeholder/400/300',
      description: 'Brochure profesional trifold para villas',
      editorType: 'brochure',
      templateKey: 'trifoldBrochure'
    },
    {
      id: '12',
      name: 'Documento Propiedad',
      category: 'documents',
      thumbnail: '/api/placeholder/400/300',
      description: 'Documento detallado de propiedad',
      editorType: 'document',
      templateKey: 'dreamHome'
    }
  ];

  // Function to open Canva editor with specific template
  const openCanvaEditor = (templateId: string) => {
    // Direct link to Canva editor with template
    const canvaUrl = `https://www.canva.com/design/${templateId}`;
    window.open(canvaUrl, '_blank');
  };

  // Ensure templates is always an array and filter safely
  const safeTemplates = Array.isArray(allTemplates) ? allTemplates : [];
  
  const filteredTemplates = safeTemplates.filter(template => {
    const matchesCategory = selectedCategory === 'all' || template.category === selectedCategory;
    const matchesSearch = template.name.toLowerCase().includes(searchQuery.toLowerCase()) ||
                         template.description.toLowerCase().includes(searchQuery.toLowerCase());
    return matchesCategory && matchesSearch;
  });

  const handleEditTemplate = (template: Template) => {
    if (template.editorType && template.templateKey) {
      // Navigate to the unified editor with template information
      router.push(`/editor?type=${template.editorType}&template=${template.templateKey}&id=${template.id}`);
    } else {
      // Fallback to default editor
      router.push(`/editor?type=${template.category === 'social-posts' ? 'social' : template.category === 'documents' ? 'document' : template.category.slice(0, -1)}&id=${template.id}`);
    }
  };

  return (
    <div className="space-y-8">
      {/* Header */}
      <div className="flex flex-col sm:flex-row items-start sm:items-center justify-between gap-4 mb-8">
        <div>
          <h1 className={`text-3xl font-bold mb-2 ${theme === 'dark' ? 'text-white' : 'text-gray-900'}`}>
            Galería de Templates
          </h1>
          <p className={theme === 'dark' ? 'text-gray-300' : 'text-gray-600'}>
            Selecciona un template para comenzar a diseñar o crea uno desde cero
          </p>
        </div>
        
        <div className="flex items-center space-x-3">
          <Button
            variant="primary"
            onClick={() => router.push('/editor?type=flyer&id=new')}
            className="flex items-center space-x-2"
          >
            <FiEdit3 className="w-4 h-4" />
            <span>Crear Nuevo Diseño</span>
          </Button>
        </div>
      </div>

<<<<<<< HEAD
      {/* Filters and Search */}
      <div className="flex flex-col lg:flex-row gap-4">
        {/* Category Filters */}
        <div className="flex flex-wrap gap-2">
          {categories.map(category => (
            <button
              key={category.id}
              onClick={() => setSelectedCategory(category.id as 'all' | Template['category'])}
              className={`flex items-center gap-2 px-4 py-2 rounded-xl font-medium transition-all duration-200 ${
                selectedCategory === category.id
                  ? 'bg-brand-primary text-white shadow-md'
                  : theme === 'dark' 
                    ? 'bg-gray-700 text-gray-300 hover:bg-gray-600'
                    : 'bg-gray-200 text-gray-700 hover:bg-gray-300'
              }`}
=======
        {/* Template Grid */}
        <div className="grid grid-cols-1 md:grid-cols-2 lg:grid-cols-3 gap-8">
          {templates.map((template) => (
            <div
              key={template.id}
              className="bg-white rounded-xl shadow-lg hover:shadow-xl transition-all duration-300 overflow-hidden cursor-pointer transform hover:scale-105 border border-gray-100"
              onClick={() => openCanvaEditor(template.canvaTemplateId)}
>>>>>>> 08d0b913
            >
              {/* Template Preview */}
              <div className="p-6 bg-gradient-to-br from-gray-50 to-gray-100">
                <div className={`${getTemplateScale(template.dimensions)} origin-top-left transform mx-auto`}>
                  <template.template {...sampleData} />
                </div>
              </div>

              {/* Template Info */}
              <div className="p-6">
                <div className="flex items-center justify-between mb-3">
                  <span className={`px-3 py-1 rounded-full text-xs font-medium bg-gradient-to-r ${template.color} text-white`}>
                    {template.category}
                  </span>
                  <span className="text-xs text-gray-500 font-mono">
                    {template.dimensions}
                  </span>
                </div>
                
                <h3 className="text-lg font-semibold text-gray-900 mb-2">
                  {template.name}
                </h3>
                
                <p className="text-sm text-gray-600 mb-4">
                  {template.description}
                </p>

                {/* Action Button */}
                <button className="w-full bg-gradient-to-r from-blue-600 to-purple-600 text-white py-3 px-4 rounded-lg font-medium hover:from-blue-700 hover:to-purple-700 transition-all duration-200 flex items-center justify-center space-x-2">
                  <span>🎨</span>
                  <span>Edit in Canva</span>
                </button>
              </div>
            </div>
          ))}
        </div>

<<<<<<< HEAD
        {/* Search */}
        <div className="flex-1 max-w-md">
          <div className="relative">
            <input
              type="text"
              placeholder="Buscar templates..."
              value={searchQuery}
              onChange={(e) => setSearchQuery(e.target.value)}
              className={`w-full pl-10 pr-4 py-2 rounded-xl focus:outline-none focus:border-brand-primary focus:shadow-sm transition-all duration-200 ${
                theme === 'dark' 
                  ? 'bg-gray-800 border border-gray-600 text-white placeholder-gray-400'
                  : 'bg-white border border-gray-300 text-gray-900 placeholder-gray-500'
              }`}
            />
            <FiFilter className="absolute left-3 top-1/2 transform -translate-y-1/2 w-4 h-4 text-gray-400" />
=======
        {/* Instructions */}
        <div className="mt-16 bg-white rounded-xl shadow-lg p-8 max-w-4xl mx-auto">
          <h2 className="text-2xl font-bold text-gray-900 mb-6 text-center">
            🚀 How to Use These Templates
          </h2>
          
          <div className="grid md:grid-cols-2 gap-8">
            <div className="space-y-4">
              <div className="flex items-start space-x-3">
                <span className="flex-shrink-0 w-8 h-8 bg-blue-600 text-white rounded-full flex items-center justify-center text-sm font-bold">1</span>
                <div>
                  <h3 className="font-semibold text-gray-900">Browse Templates</h3>
                  <p className="text-gray-600 text-sm">View all available templates with live previews</p>
                </div>
              </div>
              <div className="flex items-start space-x-3">
                <span className="flex-shrink-0 w-8 h-8 bg-blue-600 text-white rounded-full flex items-center justify-center text-sm font-bold">2</span>
                <div>
                  <h3 className="font-semibold text-gray-900">Click to Edit</h3>
                  <p className="text-gray-600 text-sm">Click any template to open it directly in Canva</p>
                </div>
              </div>
            </div>
            
            <div className="space-y-4">
              <div className="flex items-start space-x-3">
                <span className="flex-shrink-0 w-8 h-8 bg-blue-600 text-white rounded-full flex items-center justify-center text-sm font-bold">3</span>
                <div>
                  <h3 className="font-semibold text-gray-900">Customize in Canva</h3>
                  <p className="text-gray-600 text-sm">Use Canva's powerful tools to customize your design</p>
                </div>
              </div>
              <div className="flex items-start space-x-3">
                <span className="flex-shrink-0 w-8 h-8 bg-blue-600 text-white rounded-full flex items-center justify-center text-sm font-bold">4</span>
                <div>
                  <h3 className="font-semibold text-gray-900">Download & Use</h3>
                  <p className="text-gray-600 text-sm">Export your design and use it in your projects</p>
                </div>
              </div>
            </div>
>>>>>>> 08d0b913
          </div>
        </div>

      {/* Templates Grid */}
      <div className="grid grid-cols-1 md:grid-cols-2 lg:grid-cols-3 xl:grid-cols-4 gap-6">
        {filteredTemplates.map(template => (
          <Card
            key={template.id}
            variant="interactive"
            padding="none"
            className="group overflow-hidden"
            onClick={() => handleEditTemplate(template)}
          >
            {/* Thumbnail */}
            <div className={`relative aspect-[4/3] overflow-hidden ${theme === 'dark' ? 'bg-gray-800' : 'bg-gray-100'}`}>
              <div className={`w-full h-full flex items-center justify-center ${
                theme === 'dark' 
                  ? 'bg-gradient-to-br from-gray-700 to-gray-800' 
                  : 'bg-gradient-to-br from-gray-50 to-gray-100'
              }`}>
                <div className="text-center">
                  <div className={`w-12 h-12 rounded-full flex items-center justify-center mx-auto mb-2 ${
                    theme === 'dark' ? 'bg-white/20' : 'bg-gray-200'
                  }`}>
                    {template.category === 'stories' ? <FiSmartphone className={`w-6 h-6 ${theme === 'dark' ? 'text-gray-300' : 'text-gray-600'}`} /> :
                     template.category === 'documents' ? <FiBookOpen className={`w-6 h-6 ${theme === 'dark' ? 'text-gray-300' : 'text-gray-600'}`} /> :
                     template.category === 'banners' ? <FiMonitor className={`w-6 h-6 ${theme === 'dark' ? 'text-gray-300' : 'text-gray-600'}`} /> :
                     template.category === 'badges' ? <FiImage className={`w-6 h-6 ${theme === 'dark' ? 'text-gray-300' : 'text-gray-600'}`} /> :
                     <FiImage className={`w-6 h-6 ${theme === 'dark' ? 'text-gray-300' : 'text-gray-600'}`} />}
                  </div>
                  <span className={`text-sm font-medium ${theme === 'dark' ? 'text-gray-300' : 'text-gray-700'}`}>{template.name}</span>
                </div>
              </div>
              
              {/* Hover Overlay */}
              <div className={`absolute inset-0 opacity-0 group-hover:opacity-100 transition-opacity duration-300 flex items-center justify-center ${
                theme === 'dark' ? 'bg-black/60' : 'bg-black/40'
              }`}>
                <div className="text-center text-white">
                  <div className="w-12 h-12 bg-white/20 rounded-full flex items-center justify-center mx-auto mb-2">
                    <FiEdit3 className="w-6 h-6" />
                  </div>
                  <p className="font-medium">Editar en Editor</p>
                  <p className="text-sm opacity-80">Click para abrir</p>
                </div>
              </div>
            </div>

            {/* Content */}
            <div className="p-4">
              <div className="flex items-start justify-between mb-2">
                <h3 className={`font-semibold text-sm line-clamp-2 ${theme === 'dark' ? 'text-white' : 'text-gray-900'}`}>
                  {template.name}
                </h3>
                {template.templateKey && (
                  <span className="inline-flex items-center px-2 py-1 rounded-full text-xs font-medium bg-green-100 text-green-800 ml-2">
                    🏠 Preset
                  </span>
                )}
              </div>
              
              <p className={`text-xs mb-3 line-clamp-2 ${theme === 'dark' ? 'text-gray-300' : 'text-gray-600'}`}>
                {template.description}
              </p>
              
              {/* Category Badge */}
              <div className="flex items-center justify-between">
                <span className={`inline-flex items-center px-2 py-1 rounded-full text-xs font-medium ${
                  theme === 'dark' 
                    ? 'bg-gray-700 text-gray-300' 
                    : 'bg-gray-200 text-gray-700'
                }`}>
                  {categories.find(c => c.id === template.category)?.name}
                </span>
                
                {/* Quick Actions */}
                <div className="flex items-center gap-1 opacity-0 group-hover:opacity-100 transition-opacity duration-200">
                  <Button
                    variant="ghost"
                    size="sm"
                    onClick={(e) => {
                      e.stopPropagation();
                      onDownloadTemplate(template.id);
                    }}
                    className="p-1 h-8 w-8"
                  >
                    <FiDownload className="w-4 h-4" />
                  </Button>
                </div>
              </div>
            </div>
          </Card>
        ))}
      </div>

      {/* Empty State */}
      {filteredTemplates.length === 0 && (
        <div className="text-center py-16">
          <div className="w-16 h-16 bg-gray-800 rounded-full flex items-center justify-center mx-auto mb-4">
            <FiImage className="w-8 h-8 text-gray-400" />
          </div>
          <h3 className="text-lg font-medium text-white mb-2">
            No se encontraron templates
          </h3>
<<<<<<< HEAD
          <p className="text-gray-300">
            Intenta ajustar los filtros o la búsqueda
=======
          <p className="text-yellow-700 text-sm">
            The template IDs shown above are placeholder examples. To make this fully functional, 
            you'll need to replace them with actual Canva template IDs from your Canva account. 
            You can create these templates in Canva and then use their unique IDs for direct linking.
>>>>>>> 08d0b913
          </p>
        </div>
      </div>
    </div>
  );
};

export default TemplateGallery;<|MERGE_RESOLUTION|>--- conflicted
+++ resolved
@@ -11,29 +11,21 @@
   category: string;
   dimensions: string;
   description: string;
+  thumbnail: string;
   editorType?: 'flyer' | 'social' | 'story' | 'badge' | 'banner' | 'document' | 'brochure';
   templateKey?: string; // For real estate templates
 }
 
-const TemplateGallery: React.FC = () => {
-  // Sample data for templates
-  const sampleData: TemplateProps = {
-    title: "Amazing Product Launch",
-    subtitle: "Revolutionary Innovation",
-    description: "Discover our latest breakthrough product that will transform your business. Built with cutting-edge technology and designed for maximum efficiency.",
-    image: "/assets/sample-product.jpg",
-    logo: "/assets/company-logo.png",
-    ctaText: "Get Started Today"
-  };
+interface TemplateGalleryProps {
+  onDownloadTemplate?: (templateId: string) => void;
+}
 
 const TemplateGallery: React.FC<TemplateGalleryProps> = ({
-  templates = [],
-  onEditTemplate,
   onDownloadTemplate
 }) => {
   const router = useRouter();
   const { theme } = useTheme();
-  const [selectedCategory, setSelectedCategory] = useState<'all' | Template['category']>('all');
+  const [selectedCategory, setSelectedCategory] = useState<'all' | TemplateItem['category']>('all');
   const [searchQuery, setSearchQuery] = useState('');
 
   const categories = [
@@ -47,12 +39,13 @@
   ];
 
   // Enhanced templates with editor types and template keys
-  const sampleTemplates: Template[] = [
+  const sampleTemplates: TemplateItem[] = [
     // Social Posts
     {
       id: '1',
       name: 'IG/FB Square Post',
       category: 'social-posts',
+      dimensions: '1080x1080',
       thumbnail: '/api/placeholder/400/300',
       description: 'Post cuadrado optimizado para Instagram y Facebook',
       editorType: 'social',
@@ -62,6 +55,7 @@
       id: '2',
       name: 'Post Promocional',
       category: 'social-posts',
+      dimensions: '1080x1080',
       thumbnail: '/api/placeholder/400/300',
       description: 'Diseño atractivo para promociones en redes sociales',
       editorType: 'social',
@@ -72,6 +66,7 @@
       id: '3',
       name: 'IG/FB/WSP Story',
       category: 'stories',
+      dimensions: '1080x1920',
       thumbnail: '/api/placeholder/400/700',
       description: 'Story vertical para Instagram, Facebook y WhatsApp',
       editorType: 'story',
@@ -81,6 +76,7 @@
       id: '4',
       name: 'Story Promocional',
       category: 'stories',
+      dimensions: '1080x1920',
       thumbnail: '/api/placeholder/400/700',
       description: 'Story con elementos promocionales atractivos',
       editorType: 'story',
@@ -172,7 +168,7 @@
   };
 
   // Ensure templates is always an array and filter safely
-  const safeTemplates = Array.isArray(allTemplates) ? allTemplates : [];
+  const safeTemplates = Array.isArray(sampleTemplates) ? sampleTemplates : [];
   
   const filteredTemplates = safeTemplates.filter(template => {
     const matchesCategory = selectedCategory === 'all' || template.category === selectedCategory;
@@ -181,7 +177,7 @@
     return matchesCategory && matchesSearch;
   });
 
-  const handleEditTemplate = (template: Template) => {
+  const handleEditTemplate = (template: TemplateItem) => {
     if (template.editorType && template.templateKey) {
       // Navigate to the unified editor with template information
       router.push(`/editor?type=${template.editorType}&template=${template.templateKey}&id=${template.id}`);
@@ -216,7 +212,6 @@
         </div>
       </div>
 
-<<<<<<< HEAD
       {/* Filters and Search */}
       <div className="flex flex-col lg:flex-row gap-4">
         {/* Category Filters */}
@@ -224,7 +219,7 @@
           {categories.map(category => (
             <button
               key={category.id}
-              onClick={() => setSelectedCategory(category.id as 'all' | Template['category'])}
+              onClick={() => setSelectedCategory(category.id as 'all' | TemplateItem['category'])}
               className={`flex items-center gap-2 px-4 py-2 rounded-xl font-medium transition-all duration-200 ${
                 selectedCategory === category.id
                   ? 'bg-brand-primary text-white shadow-md'
@@ -232,53 +227,13 @@
                     ? 'bg-gray-700 text-gray-300 hover:bg-gray-600'
                     : 'bg-gray-200 text-gray-700 hover:bg-gray-300'
               }`}
-=======
-        {/* Template Grid */}
-        <div className="grid grid-cols-1 md:grid-cols-2 lg:grid-cols-3 gap-8">
-          {templates.map((template) => (
-            <div
-              key={template.id}
-              className="bg-white rounded-xl shadow-lg hover:shadow-xl transition-all duration-300 overflow-hidden cursor-pointer transform hover:scale-105 border border-gray-100"
-              onClick={() => openCanvaEditor(template.canvaTemplateId)}
->>>>>>> 08d0b913
             >
-              {/* Template Preview */}
-              <div className="p-6 bg-gradient-to-br from-gray-50 to-gray-100">
-                <div className={`${getTemplateScale(template.dimensions)} origin-top-left transform mx-auto`}>
-                  <template.template {...sampleData} />
-                </div>
-              </div>
-
-              {/* Template Info */}
-              <div className="p-6">
-                <div className="flex items-center justify-between mb-3">
-                  <span className={`px-3 py-1 rounded-full text-xs font-medium bg-gradient-to-r ${template.color} text-white`}>
-                    {template.category}
-                  </span>
-                  <span className="text-xs text-gray-500 font-mono">
-                    {template.dimensions}
-                  </span>
-                </div>
-                
-                <h3 className="text-lg font-semibold text-gray-900 mb-2">
-                  {template.name}
-                </h3>
-                
-                <p className="text-sm text-gray-600 mb-4">
-                  {template.description}
-                </p>
-
-                {/* Action Button */}
-                <button className="w-full bg-gradient-to-r from-blue-600 to-purple-600 text-white py-3 px-4 rounded-lg font-medium hover:from-blue-700 hover:to-purple-700 transition-all duration-200 flex items-center justify-center space-x-2">
-                  <span>🎨</span>
-                  <span>Edit in Canva</span>
-                </button>
-              </div>
-            </div>
+              {category.name}
+              {category.icon}
+            </button>
           ))}
         </div>
 
-<<<<<<< HEAD
         {/* Search */}
         <div className="flex-1 max-w-md">
           <div className="relative">
@@ -294,48 +249,6 @@
               }`}
             />
             <FiFilter className="absolute left-3 top-1/2 transform -translate-y-1/2 w-4 h-4 text-gray-400" />
-=======
-        {/* Instructions */}
-        <div className="mt-16 bg-white rounded-xl shadow-lg p-8 max-w-4xl mx-auto">
-          <h2 className="text-2xl font-bold text-gray-900 mb-6 text-center">
-            🚀 How to Use These Templates
-          </h2>
-          
-          <div className="grid md:grid-cols-2 gap-8">
-            <div className="space-y-4">
-              <div className="flex items-start space-x-3">
-                <span className="flex-shrink-0 w-8 h-8 bg-blue-600 text-white rounded-full flex items-center justify-center text-sm font-bold">1</span>
-                <div>
-                  <h3 className="font-semibold text-gray-900">Browse Templates</h3>
-                  <p className="text-gray-600 text-sm">View all available templates with live previews</p>
-                </div>
-              </div>
-              <div className="flex items-start space-x-3">
-                <span className="flex-shrink-0 w-8 h-8 bg-blue-600 text-white rounded-full flex items-center justify-center text-sm font-bold">2</span>
-                <div>
-                  <h3 className="font-semibold text-gray-900">Click to Edit</h3>
-                  <p className="text-gray-600 text-sm">Click any template to open it directly in Canva</p>
-                </div>
-              </div>
-            </div>
-            
-            <div className="space-y-4">
-              <div className="flex items-start space-x-3">
-                <span className="flex-shrink-0 w-8 h-8 bg-blue-600 text-white rounded-full flex items-center justify-center text-sm font-bold">3</span>
-                <div>
-                  <h3 className="font-semibold text-gray-900">Customize in Canva</h3>
-                  <p className="text-gray-600 text-sm">Use Canva's powerful tools to customize your design</p>
-                </div>
-              </div>
-              <div className="flex items-start space-x-3">
-                <span className="flex-shrink-0 w-8 h-8 bg-blue-600 text-white rounded-full flex items-center justify-center text-sm font-bold">4</span>
-                <div>
-                  <h3 className="font-semibold text-gray-900">Download & Use</h3>
-                  <p className="text-gray-600 text-sm">Export your design and use it in your projects</p>
-                </div>
-              </div>
-            </div>
->>>>>>> 08d0b913
           </div>
         </div>
 
@@ -418,7 +331,7 @@
                     size="sm"
                     onClick={(e) => {
                       e.stopPropagation();
-                      onDownloadTemplate(template.id);
+                      onDownloadTemplate?.(template.id);
                     }}
                     className="p-1 h-8 w-8"
                   >
@@ -440,18 +353,11 @@
           <h3 className="text-lg font-medium text-white mb-2">
             No se encontraron templates
           </h3>
-<<<<<<< HEAD
           <p className="text-gray-300">
             Intenta ajustar los filtros o la búsqueda
-=======
-          <p className="text-yellow-700 text-sm">
-            The template IDs shown above are placeholder examples. To make this fully functional, 
-            you'll need to replace them with actual Canva template IDs from your Canva account. 
-            You can create these templates in Canva and then use their unique IDs for direct linking.
->>>>>>> 08d0b913
           </p>
         </div>
-      </div>
+      )}
     </div>
   );
 };
