'use client';

import React, { createContext, useContext, useState, useEffect, ReactNode, useCallback, useRef } from 'react';
import { User, AuthToken, LoginResponse } from '@/types';
import API_ENDPOINTS from '@/config/api';

interface AuthContextType {
  user: User | null;
  isLoading: boolean;
  login: (email: string, password: string) => Promise<void>;
  logout: () => void;
  checkAuth: () => Promise<boolean>;
}

const AuthContext = createContext<AuthContextType | undefined>(undefined);

export const useAuth = () => {
  const context = useContext(AuthContext);
  if (context === undefined) {
    throw new Error('useAuth must be used within an AuthProvider');
  }
  return context;
};

interface AuthProviderProps {
  children: ReactNode;
}

export const AuthProvider: React.FC<AuthProviderProps> = ({ children }) => {
  const [user, setUser] = useState<User | null>(null);
  const [isLoading, setIsLoading] = useState(true);
  const authAttempted = useRef(false);

  // Memoize checkAuth to prevent recreation on every render
  const checkAuth = useCallback(async (retryCount = 0): Promise<boolean> => {
    try {
      console.log('🔐 checkAuth: Starting... (attempt', retryCount + 1, ')');
      const token = localStorage.getItem('token');
      console.log('🔐 checkAuth: Token from localStorage:', token ? 'exists' : 'none');
      
      if (!token) {
        // No token exists - user needs to login
        console.log('🔐 checkAuth: No token found, user needs to login');
        setUser(null);
        setIsLoading(false);
        return false;
      }

      // Check if token is expired
      const expiry = localStorage.getItem('tokenExpiry');
      if (expiry && Date.now() > parseInt(expiry)) {
        console.log('🔐 checkAuth: Token expired, clearing...');
        localStorage.removeItem('token');
        localStorage.removeItem('tokenExpiry');
        setUser(null);
        setIsLoading(false);
        return false;
      }

<<<<<<< HEAD
      // Restore user from localStorage without any API validation
      const storedUser = localStorage.getItem('user');
      if (storedUser) {
        try {
          const userData = JSON.parse(storedUser);
          console.log('🔐 checkAuth: Restored user from localStorage:', userData.name);
          setUser(userData);
          setIsLoading(false);
          return true;
        } catch (parseError) {
          console.error('🔐 checkAuth: Error parsing stored user:', parseError);
        }
=======
      // Validate token with backend
      console.log('🔐 checkAuth: Validating existing token...');
      console.log('🔐 checkAuth: Token being sent:', token.substring(0, 20) + '...');
      console.log('🔐 checkAuth: Validation URL:', API_ENDPOINTS.VALIDATE);
      
      const response = await fetch(API_ENDPOINTS.VALIDATE, {
        method: 'POST',
        headers: {
          'Content-Type': 'application/json',
          'Authorization': `Bearer ${token}`
        }
      });

      console.log('🔐 checkAuth: Token validation response status:', response.status);
      console.log('🔐 checkAuth: Response headers:', Object.fromEntries(response.headers.entries()));

      if (response.ok) {
        const validationData = await response.json();
        console.log('🔐 checkAuth: Token valid, validation data:', validationData);
        
        // Construct user object with name field
        const userData: User = {
          ...validationData.user,
          name: validationData.user.username || validationData.user.email
        };
        
        console.log('🔐 checkAuth: Token valid, user:', userData.name);
        setUser(userData);
        setIsLoading(false);
        return true;
      } else if (response.status === 401) {
        // Only clear token for authentication errors (401)
        const errorData = await response.text();
        console.log('🔐 checkAuth: Token invalid (401), error response:', errorData);
        console.log('🔐 checkAuth: Clearing token due to 401 error...');
        localStorage.removeItem('token');
        localStorage.removeItem('tokenExpiry');
        setUser(null);
        setIsLoading(false);
        return false;
      } else {
        // For other errors (500, network issues, etc.), keep the token but don't set user
        const errorData = await response.text();
        console.log('🔐 checkAuth: Server error during validation, status:', response.status, 'error:', errorData);
        console.log('🔐 checkAuth: Keeping token but not setting user due to server error');
        setUser(null);
        setIsLoading(false);
        return false;
>>>>>>> 30d10033
      }

      // If no stored user, just set loading to false and return false
      console.log('🔐 checkAuth: No stored user found');
      setUser(null);
      setIsLoading(false);
      return false;
    } catch (error) {
<<<<<<< HEAD
      console.error('🔐 checkAuth: Error:', error);
=======
      console.error('🔐 checkAuth: Network error during validation:', error);
      
      // Retry logic for network failures (max 2 retries)
      if (retryCount < 2) {
        console.log('🔐 checkAuth: Retrying validation in 1 second...');
        await new Promise(resolve => setTimeout(resolve, 1000));
        return checkAuth(retryCount + 1);
      }
      
      // After max retries, keep the token but don't set user
      console.log('🔐 checkAuth: Max retries reached, keeping token but not setting user');
>>>>>>> 30d10033
      setUser(null);
      setIsLoading(false);
      return false;
    }
  }, []); // Empty dependency array since this function doesn't depend on any state

  // Check if user is authenticated on mount - only run once
  useEffect(() => {
    let mounted = true;
    
    const initAuth = async () => {
      if (mounted && !authAttempted.current) {
        authAttempted.current = true;
        console.log('🔐 AuthContext: Starting authentication check...');
        
        // Add timeout to prevent infinite loading
        const timeoutId = setTimeout(() => {
          if (mounted && isLoading) {
            console.log('🔐 AuthContext: Authentication timeout, setting loading to false');
            setIsLoading(false);
          }
        }, 10000); // 10 second timeout
        
        const result = await checkAuth();
        console.log('🔐 AuthContext: Authentication result:', result);
        
        // Clear timeout if authentication completed
        clearTimeout(timeoutId);
      }
    };

    initAuth();

    // Cleanup function to prevent state updates on unmounted component
    return () => {
      mounted = false;
    };
  }, []); // Empty dependency array to run only once on mount

  // Login with email and password
  const login = useCallback(async (email: string, password: string): Promise<void> => {
    try {
      setIsLoading(true);
      
      // Send email and password to backend for authentication
      const response = await fetch(API_ENDPOINTS.SIGNIN, {
        method: 'POST',
        headers: {
          'Content-Type': 'application/json'
        },
        body: JSON.stringify({ email, password })
      });

      if (response.ok) {
        const loginData = await response.json();
        console.log('🔐 Login: Login successful, data:', loginData);
        
        // Construct user object with name field
        const userData: User = {
          ...loginData.user,
          name: loginData.user.username || loginData.user.email
        };
        
        console.log('🔐 Login: Constructed user data:', userData);
        
        // Calculate expiry time (7 days from now, matching backend JWT expiry)
        const expiresAt = Date.now() + (7 * 24 * 60 * 60 * 1000);
        
        // Store token, user data, and expiry
        localStorage.setItem('token', loginData.token);
        localStorage.setItem('tokenExpiry', expiresAt.toString());
        localStorage.setItem('user', JSON.stringify(userData));
        setUser(userData);
        
        console.log('🔐 Login: User state set, token stored');
      } else {
        const errorData = await response.json();
        throw new Error(errorData.message || 'Invalid credentials');
      }
    } catch (error) {
      console.error('Login error:', error);
      throw error;
    } finally {
      setIsLoading(false);
    }
  }, []);

  // Logout user
  const logout = useCallback(() => {
    console.log('🔐 Logout: Starting logout process...');
    
    // Clear localStorage
    localStorage.removeItem('token');
    localStorage.removeItem('tokenExpiry');
    localStorage.removeItem('user');
    // Clear custom template background data on logout
    localStorage.removeItem('customTemplateBackgrounds');
    // Note: templateBackgrounds are now stored in backend, no localStorage cleanup needed
    
    // Clear any potential cookies (in case they exist)
    document.cookie = 'token=; expires=Thu, 01 Jan 1970 00:00:00 UTC; path=/;';
    
    console.log('🔐 Logout: Cleared all storage and cookies');
    
    // Clear user state
    setUser(null);
    
    console.log('🔐 Logout: Cleared user state, redirecting to login...');
    
    // Force redirect to login page
    window.location.href = '/login';
  }, []);

  const value: AuthContextType = {
    user,
    isLoading,
    login,
    logout,
    checkAuth
  };

  return (
    <AuthContext.Provider value={value}>
      {children}
    </AuthContext.Provider>
  );
};<|MERGE_RESOLUTION|>--- conflicted
+++ resolved
@@ -57,7 +57,6 @@
         return false;
       }
 
-<<<<<<< HEAD
       // Restore user from localStorage without any API validation
       const storedUser = localStorage.getItem('user');
       if (storedUser) {
@@ -70,56 +69,6 @@
         } catch (parseError) {
           console.error('🔐 checkAuth: Error parsing stored user:', parseError);
         }
-=======
-      // Validate token with backend
-      console.log('🔐 checkAuth: Validating existing token...');
-      console.log('🔐 checkAuth: Token being sent:', token.substring(0, 20) + '...');
-      console.log('🔐 checkAuth: Validation URL:', API_ENDPOINTS.VALIDATE);
-      
-      const response = await fetch(API_ENDPOINTS.VALIDATE, {
-        method: 'POST',
-        headers: {
-          'Content-Type': 'application/json',
-          'Authorization': `Bearer ${token}`
-        }
-      });
-
-      console.log('🔐 checkAuth: Token validation response status:', response.status);
-      console.log('🔐 checkAuth: Response headers:', Object.fromEntries(response.headers.entries()));
-
-      if (response.ok) {
-        const validationData = await response.json();
-        console.log('🔐 checkAuth: Token valid, validation data:', validationData);
-        
-        // Construct user object with name field
-        const userData: User = {
-          ...validationData.user,
-          name: validationData.user.username || validationData.user.email
-        };
-        
-        console.log('🔐 checkAuth: Token valid, user:', userData.name);
-        setUser(userData);
-        setIsLoading(false);
-        return true;
-      } else if (response.status === 401) {
-        // Only clear token for authentication errors (401)
-        const errorData = await response.text();
-        console.log('🔐 checkAuth: Token invalid (401), error response:', errorData);
-        console.log('🔐 checkAuth: Clearing token due to 401 error...');
-        localStorage.removeItem('token');
-        localStorage.removeItem('tokenExpiry');
-        setUser(null);
-        setIsLoading(false);
-        return false;
-      } else {
-        // For other errors (500, network issues, etc.), keep the token but don't set user
-        const errorData = await response.text();
-        console.log('🔐 checkAuth: Server error during validation, status:', response.status, 'error:', errorData);
-        console.log('🔐 checkAuth: Keeping token but not setting user due to server error');
-        setUser(null);
-        setIsLoading(false);
-        return false;
->>>>>>> 30d10033
       }
 
       // If no stored user, just set loading to false and return false
@@ -128,21 +77,7 @@
       setIsLoading(false);
       return false;
     } catch (error) {
-<<<<<<< HEAD
       console.error('🔐 checkAuth: Error:', error);
-=======
-      console.error('🔐 checkAuth: Network error during validation:', error);
-      
-      // Retry logic for network failures (max 2 retries)
-      if (retryCount < 2) {
-        console.log('🔐 checkAuth: Retrying validation in 1 second...');
-        await new Promise(resolve => setTimeout(resolve, 1000));
-        return checkAuth(retryCount + 1);
-      }
-      
-      // After max retries, keep the token but don't set user
-      console.log('🔐 checkAuth: Max retries reached, keeping token but not setting user');
->>>>>>> 30d10033
       setUser(null);
       setIsLoading(false);
       return false;
